"""
In order to train a Unet model with this script, you need to provide
a configuration json file. This file should contain all parameters
that are required by the train_and_validate method except for 'model'.
"""
from unet.model.preprocessing import input_fn, load_data
from unet.model.architecture import *
from unet.model.metrics import IOU
from tensorflow import keras
from sklearn.model_selection import train_test_split
import sys
import shutil
import logging
import argparse
import json
from distutils.dist import strtobool

logformat = '%(asctime)s | %(levelname)s | [%(filename)s:%(lineno)s - %(funcName)s] %(message)s'
logging.basicConfig(format=logformat, level=logging.INFO, stream=sys.stdout)


parser = argparse.ArgumentParser()
<<<<<<< HEAD
parser.add_argument('--configuration_file',
                    default='./config.json',
                    type=str,
                    help="JSON file containing all the configurations required for training. For instance "
                         "number of epochs, batch size, etc.")
parser.add_argument('--remove_old_results',
                    default=True,
                    type=strtobool,
                    help="Whether to drop previous checkpoints and logs.")
=======
parser.add_argument('--nr_epochs',
                    default=10,
                    type=int,
                    help="Number of passes over the entire data set for training.")
parser.add_argument('--clean_up_previous_runs',
                    default=True,
                    type=bool,
                    help="Whether to remove old runs.")
>>>>>>> 55780c54
known_args, _ = parser.parse_known_args()
logging.info("Configuration file: %s", known_args.configuration_file)
logging.info("Remove old results: %s", known_args.remove_old_results)

with open(known_args.configuration_file, 'r') as f:
    config = json.load(f)
logging.info("Number of epochs: %s", config['nr_epochs'])
logging.info("Batch size: %s", config['batch_size'])
logging.info("Checkpoint dir: %s", config['checkpoints_dir'])
logging.info("Tensorboard logs dir: %s", config['tensorboard_logdir'])


def remove_old_results(checkpoints_dir, tensorboard_logdir, **kwargs):
    """Deletes the directories in checkpoints_dir and tensorboard_logdir if they
    exist. Otherwise does nothing.

    Args:
        checkpoints_dir (str):
        tensorboard_logdir (str):
    """
    shutil.rmtree(checkpoints_dir, ignore_errors=True)
    shutil.rmtree(tensorboard_logdir, ignore_errors=True)


def get_train_validation_sets(epochs, train_batch_size=32):
    """Loads the data and creates a train/validation split.

    Args:
        epochs (int):
        train_batch_size (int):

    Returns:
        tuple[tf.dataset.Dataset, tf.dataset.Dataset]
    """
<<<<<<< HEAD
    unet_model = get_unet_model(batchnorm=False)

    optimizer = keras.optimizers.Adam(lr=0.01)
    unet_model.compile(loss="binary_crossentropy", optimizer=optimizer, metrics=[IOU(name='mean_io_u')])
    return unet_model


def train_and_validate(model, nr_epochs, batch_size, shuffle_buffer, checkpoints_dir, tensorboard_logdir):
    """Trains a Unet model on the TGS Salt Identification Challenge data set.
    First loads the data into a numpy array, creates a train/test split and
    creates tensorflow Dataset objects that can be fed to the fit method of
    the model.

    Args:
        model (keras.models.Model): the Unet model.
        nr_epochs (int): the number of times to iterate through the entire
            training data set.
        batch_size (int): the number of samples in a mini-batch.
        shuffle_buffer (int): number of samples to shuffle in a shuffle buffer.
        checkpoints_dir (str): where to store the checkpoint files.
        tensorboard_logdir (str): where to store the Tensorboard logs.
    """
    logging.info("Loading the data.")
    Xdata, ydata = load_data()  # expecting 4000 samples in a numpy array
=======
    Xdata, ydata = load_data()  # expecting 4000 samples
>>>>>>> 55780c54
    logging.info("Splitting the data into train and validation set.")
    train_size = 3200
    Xtrain, Xvalid, ytrain, yvalid = train_test_split(Xdata, ydata, train_size=train_size, random_state=42)
    logging.info("Creating train data input_fn.")
<<<<<<< HEAD
    train_dataset = input_fn(Xtrain, ytrain, epochs=nr_epochs, batch_size=batch_size, shuffle_buffer=shuffle_buffer)
    logging.info("Creating validation data input_fn.")
    valid_dataset = input_fn(Xvalid, yvalid, epochs=None, batch_size=200, shuffle_buffer=None)

    logging.info("Creating keras callbacks.")
    checkpoint_file_template = "cp-{epoch:04d}.ckpt"
    checkpoint_path = os.path.join(checkpoints_dir, checkpoint_file_template)
    # optional, add following parameters: monitor='mean_io_u', mode='max', save_best_only=True,
    callback_model_checkpoint = keras.callbacks.ModelCheckpoint(checkpoint_path, monitor='val_loss', save_weights_only=True, verbose=1)
    callback_tensorboard = keras.callbacks.TensorBoard(log_dir=tensorboard_logdir)
    callback_reduce_lr = keras.callbacks.ReduceLROnPlateau(monitor='val_loss', factor=0.1, patience=3, verbose=0, mode='auto', min_delta=0.0001, cooldown=0, min_lr=1e-8)
=======
    train_dataset = input_fn(Xtrain, ytrain, epochs=epochs, batch_size=train_batch_size, shuffle_buffer=300, augment=True)
    logging.info("Creating validation data input_fn.")
    valid_batch_size = 200
    valid_dataset = input_fn(Xvalid, yvalid, epochs=None, batch_size=valid_batch_size, shuffle_buffer=None, augment=False)
    return train_dataset, valid_dataset, train_size


def get_callbacks():
    """Instantiates the keras callbacks that can be used during training.

    Returns:
        tuple
    """
    # optional, add following parameters: monitor='mean_io_u', mode='max', save_best_only=True,
    model_checkpoint = keras.callbacks.ModelCheckpoint(CHECKPOINT_PATH, save_weights_only=True, verbose=1)
    tensorboard = keras.callbacks.TensorBoard(log_dir='./logs')

    def scheduler(epoch):
        if epoch < 10:
            return 0.001
        else:
            return 0.001 * tf.math.exp(0.1 * (10 - epoch))

    learning_rate_decay = tf.keras.callbacks.LearningRateScheduler(scheduler)
    return [model_checkpoint, tensorboard, learning_rate_decay]


def get_model():
    """Create and compile the model.

    Returns:
        keras.models.Model
    """
    unet_model = get_unet_model(batchnorm=False)

    optimizer = keras.optimizers.Adam(lr=0.01)
    unet_model.compile(loss="binary_crossentropy", optimizer=optimizer, metrics=[IOU(name='mean_io_u')])
    return unet_model


def train_and_validate(model, epochs):
    """Combines all methods and initiates the training.

    Args:
        model (keras.models.Model):
        epochs (int):
    """
    if known_args.clean_up_previous_runs:
        logging.info("Removing older runs.")
        shutil.rmtree('./logs', ignore_errors=True)
        shutil.rmtree(CHECKPOINT_DIR, ignore_errors=True)
    logging.info("Loading the data.")
    train_batch_size = 32
    train_dataset, valid_dataset, train_size = get_train_validation_sets(epochs, train_batch_size)

    logging.info("Creating keras callbacks.")
    callback_list = get_callbacks()
>>>>>>> 55780c54

    # Save the initialized weights using the `checkpoint_path` format
    model.save_weights(CHECKPOINT_PATH.format(epoch=0))

    logging.info("Start training...")
<<<<<<< HEAD
    steps_per_epoch = train_size // batch_size
=======
    steps_per_epoch = (train_size // train_batch_size) // 2  # halve it to have more evaluation points
>>>>>>> 55780c54
    model.fit(train_dataset,
              epochs=nr_epochs,
              steps_per_epoch=steps_per_epoch,
              validation_data=valid_dataset,
              validation_steps=4,  # 4 steps of 200 samples covers the entire validation set
<<<<<<< HEAD
              callbacks=[callback_model_checkpoint, callback_tensorboard, callback_reduce_lr])
=======
              callbacks=callback_list)
>>>>>>> 55780c54
    logging.info("Finished training!")


def main():
    """Combines all functionality into one function.
    """
    if known_args.remove_old_results:
        remove_old_results(**config)
    model = get_model()
    train_and_validate(model, **config)


if __name__ == '__main__':
    main()<|MERGE_RESOLUTION|>--- conflicted
+++ resolved
@@ -9,7 +9,6 @@
 from tensorflow import keras
 from sklearn.model_selection import train_test_split
 import sys
-import shutil
 import logging
 import argparse
 import json
@@ -20,7 +19,6 @@
 
 
 parser = argparse.ArgumentParser()
-<<<<<<< HEAD
 parser.add_argument('--configuration_file',
                     default='./config.json',
                     type=str,
@@ -30,16 +28,6 @@
                     default=True,
                     type=strtobool,
                     help="Whether to drop previous checkpoints and logs.")
-=======
-parser.add_argument('--nr_epochs',
-                    default=10,
-                    type=int,
-                    help="Number of passes over the entire data set for training.")
-parser.add_argument('--clean_up_previous_runs',
-                    default=True,
-                    type=bool,
-                    help="Whether to remove old runs.")
->>>>>>> 55780c54
 known_args, _ = parser.parse_known_args()
 logging.info("Configuration file: %s", known_args.configuration_file)
 logging.info("Remove old results: %s", known_args.remove_old_results)
@@ -64,17 +52,12 @@
     shutil.rmtree(tensorboard_logdir, ignore_errors=True)
 
 
-def get_train_validation_sets(epochs, train_batch_size=32):
-    """Loads the data and creates a train/validation split.
-
-    Args:
-        epochs (int):
-        train_batch_size (int):
+def get_model():
+    """Create and compile the model.
 
     Returns:
-        tuple[tf.dataset.Dataset, tf.dataset.Dataset]
+        keras.models.Model
     """
-<<<<<<< HEAD
     unet_model = get_unet_model(batchnorm=False)
 
     optimizer = keras.optimizers.Adam(lr=0.01)
@@ -99,17 +82,13 @@
     """
     logging.info("Loading the data.")
     Xdata, ydata = load_data()  # expecting 4000 samples in a numpy array
-=======
-    Xdata, ydata = load_data()  # expecting 4000 samples
->>>>>>> 55780c54
     logging.info("Splitting the data into train and validation set.")
     train_size = 3200
     Xtrain, Xvalid, ytrain, yvalid = train_test_split(Xdata, ydata, train_size=train_size, random_state=42)
     logging.info("Creating train data input_fn.")
-<<<<<<< HEAD
-    train_dataset = input_fn(Xtrain, ytrain, epochs=nr_epochs, batch_size=batch_size, shuffle_buffer=shuffle_buffer)
+    train_dataset = input_fn(Xtrain, ytrain, epochs=nr_epochs, batch_size=batch_size, shuffle_buffer=shuffle_buffer, augment=True)
     logging.info("Creating validation data input_fn.")
-    valid_dataset = input_fn(Xvalid, yvalid, epochs=None, batch_size=200, shuffle_buffer=None)
+    valid_dataset = input_fn(Xvalid, yvalid, epochs=None, batch_size=200, shuffle_buffer=None, augment=False)
 
     logging.info("Creating keras callbacks.")
     checkpoint_file_template = "cp-{epoch:04d}.ckpt"
@@ -118,85 +97,18 @@
     callback_model_checkpoint = keras.callbacks.ModelCheckpoint(checkpoint_path, monitor='val_loss', save_weights_only=True, verbose=1)
     callback_tensorboard = keras.callbacks.TensorBoard(log_dir=tensorboard_logdir)
     callback_reduce_lr = keras.callbacks.ReduceLROnPlateau(monitor='val_loss', factor=0.1, patience=3, verbose=0, mode='auto', min_delta=0.0001, cooldown=0, min_lr=1e-8)
-=======
-    train_dataset = input_fn(Xtrain, ytrain, epochs=epochs, batch_size=train_batch_size, shuffle_buffer=300, augment=True)
-    logging.info("Creating validation data input_fn.")
-    valid_batch_size = 200
-    valid_dataset = input_fn(Xvalid, yvalid, epochs=None, batch_size=valid_batch_size, shuffle_buffer=None, augment=False)
-    return train_dataset, valid_dataset, train_size
-
-
-def get_callbacks():
-    """Instantiates the keras callbacks that can be used during training.
-
-    Returns:
-        tuple
-    """
-    # optional, add following parameters: monitor='mean_io_u', mode='max', save_best_only=True,
-    model_checkpoint = keras.callbacks.ModelCheckpoint(CHECKPOINT_PATH, save_weights_only=True, verbose=1)
-    tensorboard = keras.callbacks.TensorBoard(log_dir='./logs')
-
-    def scheduler(epoch):
-        if epoch < 10:
-            return 0.001
-        else:
-            return 0.001 * tf.math.exp(0.1 * (10 - epoch))
-
-    learning_rate_decay = tf.keras.callbacks.LearningRateScheduler(scheduler)
-    return [model_checkpoint, tensorboard, learning_rate_decay]
-
-
-def get_model():
-    """Create and compile the model.
-
-    Returns:
-        keras.models.Model
-    """
-    unet_model = get_unet_model(batchnorm=False)
-
-    optimizer = keras.optimizers.Adam(lr=0.01)
-    unet_model.compile(loss="binary_crossentropy", optimizer=optimizer, metrics=[IOU(name='mean_io_u')])
-    return unet_model
-
-
-def train_and_validate(model, epochs):
-    """Combines all methods and initiates the training.
-
-    Args:
-        model (keras.models.Model):
-        epochs (int):
-    """
-    if known_args.clean_up_previous_runs:
-        logging.info("Removing older runs.")
-        shutil.rmtree('./logs', ignore_errors=True)
-        shutil.rmtree(CHECKPOINT_DIR, ignore_errors=True)
-    logging.info("Loading the data.")
-    train_batch_size = 32
-    train_dataset, valid_dataset, train_size = get_train_validation_sets(epochs, train_batch_size)
-
-    logging.info("Creating keras callbacks.")
-    callback_list = get_callbacks()
->>>>>>> 55780c54
 
     # Save the initialized weights using the `checkpoint_path` format
-    model.save_weights(CHECKPOINT_PATH.format(epoch=0))
+    model.save_weights(checkpoint_path.format(epoch=0))
 
     logging.info("Start training...")
-<<<<<<< HEAD
-    steps_per_epoch = train_size // batch_size
-=======
-    steps_per_epoch = (train_size // train_batch_size) // 2  # halve it to have more evaluation points
->>>>>>> 55780c54
+    steps_per_epoch = train_size // batch_size // 2  # halve it to have more evaluation points
     model.fit(train_dataset,
               epochs=nr_epochs,
               steps_per_epoch=steps_per_epoch,
               validation_data=valid_dataset,
               validation_steps=4,  # 4 steps of 200 samples covers the entire validation set
-<<<<<<< HEAD
               callbacks=[callback_model_checkpoint, callback_tensorboard, callback_reduce_lr])
-=======
-              callbacks=callback_list)
->>>>>>> 55780c54
     logging.info("Finished training!")
 
 
