import tensorflow as tf
import numpy as np


def get_iou_vector(A, B):
    batch_size = A.shape[0]
    metric = []
    for i in range(batch_size):
        t, p = A[i] > 0, B[i] > 0
        intersection = np.logical_and(t, p)
        union = np.logical_or(t, p)
        iou = (np.sum(intersection > 0) + 1e-10) / (np.sum(union > 0) + 1e-10)
        thresholds = np.arange(0.5, 1, 0.05)
        s = []
        for thresh in thresholds:
            s.append(iou > thresh)
        metric.append(np.mean(s))

    return np.mean(metric)


def iou(label, pred):
    return tf.compat.v1.py_func(get_iou_vector, [label, pred > 0.5], tf.dtypes.float64)


class IOU(tf.keras.metrics.MeanIoU):
<<<<<<< HEAD
    """A metric to calculate mean intersection over union. This metric
    first rounds the predicted values first to zero or one and then compares
    it to the true mask.

    Args:
        name (str):
=======
    """Extends the original MeanIoU metrics from keras by transforming
    the predicted mask with a threshold.
>>>>>>> 55780c54
    """

    def __init__(self, name):
        super().__init__(num_classes=2, name=name)

    def update_state(self, y_true, y_pred, sample_weight=None):
        super().update_state(y_true, y_pred > 0.5, sample_weight)<|MERGE_RESOLUTION|>--- conflicted
+++ resolved
@@ -24,17 +24,12 @@
 
 
 class IOU(tf.keras.metrics.MeanIoU):
-<<<<<<< HEAD
     """A metric to calculate mean intersection over union. This metric
-    first rounds the predicted values first to zero or one and then compares
-    it to the true mask.
+    first rounds the predicted values to zero or one and then compares
+    them to the true mask.
 
     Args:
         name (str):
-=======
-    """Extends the original MeanIoU metrics from keras by transforming
-    the predicted mask with a threshold.
->>>>>>> 55780c54
     """
 
     def __init__(self, name):
